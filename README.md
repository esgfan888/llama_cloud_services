# LlamaParse

LlamaParse is an API created by LlamaIndex to efficiently parse and represent files for efficient retrieval and context augmentation using LlamaIndex frameworks.

LlamaParse directly integrates with [LlamaIndex](https://github.com/run-llama/llama_index).

Free plan is up to 1000 pages a day. Paid plan is free 7k pages per week + 0.3c per additional page.

<<<<<<< HEAD
[See LlamaParse Documentation to get started!](https://docs.cloud.llamaindex.ai/llamaparse/getting_started)
=======
Read below for some quickstart information, or see the [full documentation](https://docs.cloud.llamaindex.ai/).
>>>>>>> a2dc717d

## Getting Started

First, login and get an api-key from [**https://cloud.llamaindex.ai ↗**](https://cloud.llamaindex.ai).

Then, make sure you have the latest LlamaIndex version installed.

**NOTE:** If you are upgrading from v0.9.X, we recommend following our [migration guide](https://pretty-sodium-5e0.notion.site/v0-10-0-Migration-Guide-6ede431dcb8841b09ea171e7f133bd77), as well as uninstalling your previous version first.

```
pip uninstall llama-index  # run this if upgrading from v0.9.x or older
pip install -U llama-index --upgrade --no-cache-dir --force-reinstall
```

Lastly, install the package:

`pip install llama-parse`

Now you can run the following to parse your first PDF file:

```python
import nest_asyncio

nest_asyncio.apply()

from llama_parse import LlamaParse

parser = LlamaParse(
    api_key="llx-...",  # can also be set in your env as LLAMA_CLOUD_API_KEY
    result_type="markdown",  # "markdown" and "text" are available
    num_workers=4,  # if multiple files passed, split in `num_workers` API calls
    verbose=True,
    language="en",  # Optionally you can define a language, default=en
)

# sync
documents = parser.load_data("./my_file.pdf")

# sync batch
documents = parser.load_data(["./my_file1.pdf", "./my_file2.pdf"])

# async
documents = await parser.aload_data("./my_file.pdf")

# async batch
documents = await parser.aload_data(["./my_file1.pdf", "./my_file2.pdf"])
```

## Using with `SimpleDirectoryReader`

You can also integrate the parser as the default PDF loader in `SimpleDirectoryReader`:

```python
import nest_asyncio

nest_asyncio.apply()

from llama_parse import LlamaParse
from llama_index.core import SimpleDirectoryReader

parser = LlamaParse(
    api_key="llx-...",  # can also be set in your env as LLAMA_CLOUD_API_KEY
    result_type="markdown",  # "markdown" and "text" are available
    verbose=True,
)

file_extractor = {".pdf": parser}
documents = SimpleDirectoryReader(
    "./data", file_extractor=file_extractor
).load_data()
```

Full documentation for `SimpleDirectoryReader` can be found on the [LlamaIndex Documentation](https://docs.llamaindex.ai/en/stable/module_guides/loading/simpledirectoryreader.html).

## Examples

Several end-to-end indexing examples can be found in the examples folder

- [Getting Started](examples/demo_basic.ipynb)
- [Advanced RAG Example](examples/demo_advanced.ipynb)
- [Raw API Usage](examples/demo_api.ipynb)

## Documentation

[https://docs.cloud.llamaindex.ai/](https://docs.cloud.llamaindex.ai/)

## Terms of Service

See the [Terms of Service Here](./TOS.pdf).<|MERGE_RESOLUTION|>--- conflicted
+++ resolved
@@ -6,11 +6,7 @@
 
 Free plan is up to 1000 pages a day. Paid plan is free 7k pages per week + 0.3c per additional page.
 
-<<<<<<< HEAD
-[See LlamaParse Documentation to get started!](https://docs.cloud.llamaindex.ai/llamaparse/getting_started)
-=======
 Read below for some quickstart information, or see the [full documentation](https://docs.cloud.llamaindex.ai/).
->>>>>>> a2dc717d
 
 ## Getting Started
 
