--- conflicted
+++ resolved
@@ -844,33 +844,6 @@
         # coro also modifying base_url and the other client related configs.
         client = self.aclient
         while True:
-<<<<<<< HEAD
-            await asyncio.sleep(self.check_interval)
-            tries += 1
-            result = await client.get(JOB_STATUS_ROUTE.format(job_id=job_id))
-            if result.status_code != 200:
-                end = time.time()
-                if end - start > self.max_timeout:
-                    raise Exception(f"Timeout while parsing the file: {job_id}")
-                if verbose and tries % 10 == 0:
-                    print(".", end="", flush=True)
-                await asyncio.sleep(self.check_interval)
-                continue
-
-            # Allowed values "PENDING", "SUCCESS", "ERROR", "CANCELED"
-            result_json = result.json()
-            status = result_json["status"]
-            if status == "SUCCESS":
-                parsed_result = await make_api_request(
-                    client,
-                    "GET",
-                    JOB_RESULT_URL.format(job_id=job_id, result_type=result_type),
-                    timeout=self.max_timeout,
-                )
-                return parsed_result.json()
-
-            elif status == "PENDING":
-=======
             try:
                 await asyncio.sleep(current_interval)
                 tries += 1
@@ -911,7 +884,6 @@
                 httpx.HTTPStatusError,
             ) as err:
                 error_count += 1
->>>>>>> 53b78fcd
                 end = time.time()
                 if end - start > self.max_timeout:
                     raise Exception(
