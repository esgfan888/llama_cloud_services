--- conflicted
+++ resolved
@@ -1,10 +1,6 @@
 [tool.poetry]
 name = "llama-parse"
-<<<<<<< HEAD
-version = "0.2.2"
-=======
-version = "0.3.0"
->>>>>>> 71182222
+version = "0.3.1"
 description = "Parse files into RAG-Optimized formats."
 authors = ["Logan Markewich <logan@llamaindex.ai>"]
 license = "MIT"
@@ -13,11 +9,7 @@
 
 [tool.poetry.dependencies]
 python = ">=3.8.1,<4.0"
-<<<<<<< HEAD
 llama-index-core = ">=0.10.6.post1"
-=======
-llama-index-core = "^0.10.0"
->>>>>>> 71182222
 
 [tool.poetry.group.dev.dependencies]
 pytest = "^8.0.0"
