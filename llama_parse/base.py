import os
import asyncio
import httpx
import mimetypes
import time
from enum import Enum
from pathlib import Path
from typing import List, Optional, Union

from llama_index.core.async_utils import run_jobs
from llama_index.core.bridge.pydantic import Field, validator
from llama_index.core.constants import DEFAULT_BASE_URL
from llama_index.core.readers.base import BasePydanticReader
from llama_index.core.schema import Document


nest_asyncio_err = "cannot be called from a running event loop"
nest_asyncio_msg = "The event loop is already running. Add `import nest_asyncio; nest_asyncio.apply()` to your code to fix this issue."

class ResultType(str, Enum):
    """The result type for the parser."""
    TXT = "text"
    MD = "markdown"

class Language(str, Enum):
    BAZA = "abq"
    ADYGHE = "ady"
    AFRIKAANS = "af"
    ANGIKA = "ang"
    ARABIC = "ar"
    ASSAMESE = "as"
    AVAR = "ava"
    AZERBAIJANI = "az"
    BELARUSIAN = "be"
    BULGARIAN = "bg"
    BIHARI = "bh"
    BHOJPURI = "bho"
    BENGALI = "bn"
    BOSNIAN = "bs"
    SIMPLIFIED_CHINESE = "ch_sim"
    TRADITIONAL_CHINESE = "ch_tra"
    CHECHEN = "che"
    CZECH = "cs"
    WELSH = "cy"
    DANISH = "da"
    DARGWA = "dar"
    GERMAN = "de"
    ENGLISH = "en"
    SPANISH = "es"
    ESTONIAN = "et"
    PERSIAN_FARSI = "fa"
    FRENCH = "fr"
    IRISH = "ga"
    GOAN_KONKANI = "gom"
    HINDI = "hi"
    CROATIAN = "hr"
    HUNGARIAN = "hu"
    INDONESIAN = "id"
    INGUSH = "inh"
    ICELANDIC = "is"
    ITALIAN = "it"
    JAPANESE = "ja"
    KABARDIAN = "kbd"
    KANNADA = "kn"
    KOREAN = "ko"
    KURDISH = "ku"
    LATIN = "la"
    LAK = "lbe"
    LEZGHIAN = "lez"
    LITHUANIAN = "lt"
    LATVIAN = "lv"
    MAGAHI = "mah"
    MAITHILI = "mai"
    MAORI = "mi"
    MONGOLIAN = "mn"
    MARATHI = "mr"
    MALAY = "ms"
    MALTESE = "mt"
    NEPALI = "ne"
    NEWARI = "new"
    DUTCH = "nl"
    NORWEGIAN = "no"
    OCCITAN = "oc"
    PALI = "pi"
    POLISH = "pl"
    PORTUGUESE = "pt"
    ROMANIAN = "ro"
    RUSSIAN = "ru"
    SERBIAN_CYRILLIC = "rs_cyrillic"
    SERBIAN_LATIN = "rs_latin"
    NAGPURI = "sck"
    SLOVAK = "sk"
    SLOVENIAN = "sl"
    ALBANIAN = "sq"
    SWEDISH = "sv"
    SWAHILI = "sw"
    TAMIL = "ta"
    TABASSARAN = "tab"
    TELUGU = "te"
    THAI = "th"
    TAJIK = "tjk"
    TAGALOG = "tl"
    TURKISH = "tr"
    UYGHUR = "ug"
    UKRANIAN = "uk"
    URDU = "ur"
    UZBEK = "uz"
    VIETNAMESE = "vi"


class LlamaParse(BasePydanticReader):
    """A smart-parser for files."""

    api_key: str = Field(default="", description="The API key for the LlamaParse API.")
    base_url: str = Field(
        default=DEFAULT_BASE_URL,
        description="The base URL of the Llama Parsing API.",
    )
    result_type: ResultType = Field(
        default=ResultType.TXT, description="The result type for the parser."
    )
    num_workers: int = Field(
        default=4,
        gt=0,
        lt=10, 
        description="The number of workers to use sending API requests for parsing."
    )
    check_interval: int = Field(
        default=1,
        description="The interval in seconds to check if the parsing is done.",
    )
    max_timeout: int = Field(
        default=2000,
        description="The maximum timeout in seconds to wait for the parsing to finish.",
    )
    verbose: bool = Field(
        default=True, description="Whether to print the progress of the parsing."
    )
    language: Language  = Field(
         default=Language.ENGLISH, description="The language of the text to parse."
    )
    parsing_instruction: Optional[str] = Field(
        default="",
        description="The parsing instruction for the parser."
    )

    @validator("api_key", pre=True, always=True)
    def validate_api_key(cls, v: str) -> str:
        """Validate the API key."""
        if not v:
            import os
            api_key = os.getenv("LLAMA_CLOUD_API_KEY", None)
            if api_key is None:
                raise ValueError("The API key is required.")
            return api_key
        
        return v
    
    @validator("base_url", pre=True, always=True)
    def validate_base_url(cls, v: str) -> str:
        """Validate the base URL."""
        url = os.getenv("LLAMA_CLOUD_BASE_URL", None)
        return url or v or DEFAULT_BASE_URL

    # upload a document and get back a job_id
    async def _create_job(self, file_path: str, extra_info: Optional[dict] = None) -> str:
        file_path = str(file_path)
        if not file_path.endswith(".pdf"):
            raise Exception("Currently, only PDF files are supported.")

        extra_info = extra_info or {}
        extra_info["file_path"] = file_path

        headers = {"Authorization": f"Bearer {self.api_key}"}

        # load data, set the mime type
        with open(file_path, "rb") as f:
            mime_type = mimetypes.guess_type(file_path)[0]
            files = {"file": (f.name, f, mime_type)}

            # send the request, start job
            url = f"{self.base_url}/api/parsing/upload"
            async with httpx.AsyncClient(timeout=self.max_timeout) as client:
                response = await client.post(url, files=files, headers=headers, data={"language": self.language.value, "parsing_instruction": self.parsing_instruction})
                if not response.is_success:
                    raise Exception(f"Failed to parse the PDF file: {response.text}")

        # check the status of the job, return when done
        job_id = response.json()["id"]
        return job_id

<<<<<<< HEAD
    async def _get_job_result(self, job_id: str, result_type: str) -> dict:
        result_url = f"{self.base_url}/api/parsing/job/{job_id}/result/{result_type}"
        headers = {"Authorization": f"Bearer {self.api_key}"}
=======
                # send the request, start job
                url = f"{self.base_url}/api/parsing/upload"
                async with httpx.AsyncClient(timeout=self.max_timeout) as client:
                    response = await client.post(url, files=files, headers=headers, data={"language": self.language.value})
                    if not response.is_success:
                        raise Exception(f"Failed to parse the PDF file: {response.text}")
>>>>>>> b19f8523

        start = time.time()
        tries = 0
        while True:
            await asyncio.sleep(self.check_interval)
            async with httpx.AsyncClient(timeout=self.max_timeout) as client: 
                tries += 1   
                
                result = await client.get(result_url, headers=headers)

                if result.status_code == 404:
                    end = time.time()
                    if end - start > self.max_timeout:
                        raise Exception(
                            f"Timeout while parsing the PDF file: {job_id}"
                        )
                    if self.verbose and tries % 10 == 0:
                        print(".", end="", flush=True)
                    continue

                if result.status_code == 400:
                    detail = result.json().get("detail", "Unknown error")
                    raise Exception(f"Failed to parse the PDF file: {detail}")

                return result.json()

    async def _aload_data(self, file_path: str, extra_info: Optional[dict] = None) -> List[Document]:
        """Load data from the input path."""
        try:
            job_id = await self._create_job(file_path, extra_info=extra_info)
            if self.verbose:
                print("Started parsing the file under job_id %s" % job_id)
            
            result = await self._get_job_result(job_id, self.result_type.value)

            return [
                Document(
                    text=result.json()[self.result_type.value],
                    metadata=extra_info,
                )
            ]
          
        except Exception as e:
            print(f"Error while parsing the PDF file '{file_path}':", e)
            raise e
            return []
    

    async def aload_data(self, file_path: Union[List[str], str], extra_info: Optional[dict] = None) -> List[Document]:
        """Load data from the input path."""
        if isinstance(file_path, (str, Path)):
            return await self._aload_data(file_path, extra_info=extra_info)
        elif isinstance(file_path, list):
            jobs = [self._aload_data(f, extra_info=extra_info) for f in file_path]
            try:
                results = await run_jobs(jobs, workers=self.num_workers)
                
                # return flattened results
                return [item for sublist in results for item in sublist]
            except RuntimeError as e:
                if nest_asyncio_err in str(e):
                    raise RuntimeError(nest_asyncio_msg)
                else:
                    raise e
        else:
            raise ValueError("The input file_path must be a string or a list of strings.")

    def load_data(self, file_path: Union[List[str], str], extra_info: Optional[dict] = None) -> List[Document]:
        """Load data from the input path."""
        try:
            return asyncio.run(self.aload_data(file_path, extra_info))
        except RuntimeError as e:
            if nest_asyncio_err in str(e):
                raise RuntimeError(nest_asyncio_msg)
            else:
                raise e
    

    async def _aget_json(self, file_path: str, extra_info: Optional[dict] = None) -> List[dict]:
        """Load data from the input path."""
        try:
            job_id = await self._create_job(file_path, extra_info=extra_info)
            if self.verbose:
                print("Started parsing the file under job_id %s" % job_id)
            
            result = await self._get_job_result(job_id, "json")
            result["job_id"] = job_id
            result["file_path"] = file_path
            return [
               result
            ]
          
        except Exception as e:
            print(f"Error while parsing the PDF file '{file_path}':", e)
            raise e
            return []
        
    

    async def aget_json(self, file_path: Union[List[str], str], extra_info: Optional[dict] = None) -> List[dict]:
        """Load data from the input path."""
        if isinstance(file_path, (str, Path)):
            return await self._aget_json(file_path, extra_info=extra_info)
        elif isinstance(file_path, list):
            jobs = [self._aget_json(f, extra_info=extra_info) for f in file_path]
            try:
                results = await run_jobs(jobs, workers=self.num_workers)
                
                # return flattened results
                return [item for sublist in results for item in sublist]
            except RuntimeError as e:
                if nest_asyncio_err in str(e):
                    raise RuntimeError(nest_asyncio_msg)
                else:
                    raise e
        else:
            raise ValueError("The input file_path must be a string or a list of strings.")


    def get_json_result(self, file_path: Union[List[str], str], extra_info: Optional[dict] = None) -> List[dict]:
        """Parse the input path."""
        try:
            return asyncio.run(self.aget_json(file_path, extra_info))
        except RuntimeError as e:
            if nest_asyncio_err in str(e):
                raise RuntimeError(nest_asyncio_msg)
            else:
                raise e
            
    def get_images(self, json_result: list[dict], download_path: str) -> List[str]:
        """Download images from the parsed result."""
        headers = {"Authorization": f"Bearer {self.api_key}"}
        try:
            images = []
            for result in json_result:
                job_id = result["job_id"]
                for page in result["pages"]:
                    print(page["images"])
                    for image in page["images"]:
                        image_name = image["name"]
                        image_path = os.path.join(download_path, f"{job_id}-{image_name}")
                        image["path"]=image_path
                        image["job_id"]=job_id
                        image["original_pdf_path"]=result["file_path"]
                        image["page_number"]=page["page"]
                        with open(image_path, "wb") as f:
                            image_url = f"{self.base_url}/api/parsing/job/{job_id}/result/image/{image_name}"
                            f.write(httpx.get(image_url, headers=headers).content)
                        images.append(image)
            return images
        except Exception as e:
            print(f"Error while downloading images from the parsed result:", e)
            return []<|MERGE_RESOLUTION|>--- conflicted
+++ resolved
@@ -189,18 +189,9 @@
         job_id = response.json()["id"]
         return job_id
 
-<<<<<<< HEAD
     async def _get_job_result(self, job_id: str, result_type: str) -> dict:
         result_url = f"{self.base_url}/api/parsing/job/{job_id}/result/{result_type}"
         headers = {"Authorization": f"Bearer {self.api_key}"}
-=======
-                # send the request, start job
-                url = f"{self.base_url}/api/parsing/upload"
-                async with httpx.AsyncClient(timeout=self.max_timeout) as client:
-                    response = await client.post(url, files=files, headers=headers, data={"language": self.language.value})
-                    if not response.is_success:
-                        raise Exception(f"Failed to parse the PDF file: {response.text}")
->>>>>>> b19f8523
 
         start = time.time()
         tries = 0
